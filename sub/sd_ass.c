--- conflicted
+++ resolved
@@ -137,17 +137,11 @@
     if (params->pts == MP_NOPTS_VALUE)
         return;
 
-<<<<<<< HEAD
     double scale = params->normal_scale;
-    if (ctx->vsfilter_aspect && opts->ass_vsfilter_aspect_compat)
-        scale = params->vsfilter_scale;
-=======
-    double scale = osd->normal_scale;
     bool use_vs_aspect = opts->ass_style_override
                          ? opts->ass_vsfilter_aspect_compat : 1;
     if (ctx->vsfilter_aspect && use_vs_aspect)
-        scale = osd->vsfilter_scale;
->>>>>>> 6557f206
+        scale = params->vsfilter_scale;
     ASS_Renderer *renderer = osd->ass_renderer;
     mp_ass_configure(renderer, opts, &params->dim);
     ass_set_aspect_ratio(renderer, scale, 1);
