/*
 * This file is part of MPlayer.
 *
 * MPlayer is free software; you can redistribute it and/or modify
 * it under the terms of the GNU General Public License as published by
 * the Free Software Foundation; either version 2 of the License, or
 * (at your option) any later version.
 *
 * MPlayer is distributed in the hope that it will be useful,
 * but WITHOUT ANY WARRANTY; without even the implied warranty of
 * MERCHANTABILITY or FITNESS FOR A PARTICULAR PURPOSE.  See the
 * GNU General Public License for more details.
 *
 * You should have received a copy of the GNU General Public License along
 * with MPlayer; if not, write to the Free Software Foundation, Inc.,
 * 51 Franklin Street, Fifth Floor, Boston, MA 02110-1301 USA.
 */

#include <stdio.h>
#include <stdlib.h>
#include <unistd.h>

#include <sys/types.h>
#include <sys/stat.h>
#ifndef __MINGW32__
#include <sys/ioctl.h>
#include <sys/wait.h>
#endif
#include <fcntl.h>
#include <strings.h>
#include <assert.h>

#include <libavutil/intreadwrite.h>
#include <libavutil/common.h>

#include "talloc.h"

#include "config.h"

#include "core/bstr.h"
#include "core/mp_msg.h"
#include "osdep/timer.h"
#include "stream.h"
#include "demux/demux.h"

#include "core/m_option.h"
#include "core/m_struct.h"

// Includes additional padding in case sizes get rounded up by sector size.
#define TOTAL_BUFFER_SIZE (STREAM_MAX_BUFFER_SIZE + STREAM_MAX_SECTOR_SIZE)

/// We keep these 2 for the gui atm, but they will be removed.
char *cdrom_device = NULL;
char *dvd_device = NULL;
int dvd_title = 0;

struct input_ctx;
static int (*stream_check_interrupt_cb)(struct input_ctx *ctx, int time);
static struct input_ctx *stream_check_interrupt_ctx;

extern const stream_info_t stream_info_vcd;
extern const stream_info_t stream_info_cdda;
extern const stream_info_t stream_info_dvb;
extern const stream_info_t stream_info_tv;
extern const stream_info_t stream_info_radio;
extern const stream_info_t stream_info_pvr;
extern const stream_info_t stream_info_smb;
extern const stream_info_t stream_info_null;
extern const stream_info_t stream_info_memory;
extern const stream_info_t stream_info_mf;
extern const stream_info_t stream_info_ffmpeg;
extern const stream_info_t stream_info_avdevice;
extern const stream_info_t stream_info_file;
extern const stream_info_t stream_info_ifo;
extern const stream_info_t stream_info_dvd;
extern const stream_info_t stream_info_bluray;

static const stream_info_t *const auto_open_streams[] = {
#ifdef CONFIG_VCD
    &stream_info_vcd,
#endif
#ifdef CONFIG_CDDA
    &stream_info_cdda,
#endif
    &stream_info_ffmpeg, // use for rstp:// before http fallback
    &stream_info_avdevice,
#ifdef CONFIG_DVBIN
    &stream_info_dvb,
#endif
#ifdef CONFIG_TV
    &stream_info_tv,
#endif
#ifdef CONFIG_RADIO
    &stream_info_radio,
#endif
#ifdef CONFIG_PVR
    &stream_info_pvr,
#endif
#ifdef CONFIG_LIBSMBCLIENT
    &stream_info_smb,
#endif
#ifdef CONFIG_DVDREAD
    &stream_info_ifo,
    &stream_info_dvd,
#endif
#ifdef CONFIG_LIBBLURAY
    &stream_info_bluray,
#endif

    &stream_info_memory,
    &stream_info_null,
    &stream_info_mf,
    &stream_info_file,
    NULL
};

static stream_t *new_stream(size_t min_size);
static int stream_seek_unbuffered(stream_t *s, int64_t newpos);

static stream_t *open_stream_plugin(const stream_info_t *sinfo,
                                    const char *filename, int mode,
                                    struct MPOpts *options, int *ret)
{
    void *arg = NULL;
    stream_t *s;
    m_struct_t *desc = (m_struct_t *)sinfo->opts;

    // Parse options
    if (desc) {
        arg = m_struct_alloc(desc);
        if (sinfo->opts_url) {
            m_option_t url_opt = { "stream url", arg, CONF_TYPE_CUSTOM_URL, 0,
                                   0, 0, (void *)sinfo->opts };
            if (m_option_parse(&url_opt, bstr0("stream url"), bstr0(filename),
                               arg) < 0)
            {
                mp_tmsg(MSGT_OPEN, MSGL_ERR, "URL parsing failed on url %s\n",
                        filename);
                m_struct_free(desc, arg);
                *ret = STREAM_ERROR;
                return NULL;
            }
        }
    }
    s = new_stream(0);
    s->opts = options;
    s->url = talloc_strdup(s, filename);
    s->flags = 0;
    s->mode = mode;
    *ret = sinfo->open(s, mode, arg);
    if ((*ret) != STREAM_OK) {
        talloc_free(s);
        return NULL;
    }

    if (!s->read_chunk)
        s->read_chunk = 4 * (s->sector_size ? s->sector_size : STREAM_BUFFER_SIZE);

<<<<<<< HEAD
    if (s->type <= -2)
        mp_msg(MSGT_OPEN, MSGL_WARN, "Warning streams need a type !!!!\n");
=======
    if (s->streaming && !s->cache_size) {
        // Set default cache size to use if user does not specify it.
        s->cache_size = 320;
    }

>>>>>>> 5ead20bd
    if (!s->seek)
        s->flags &= ~MP_STREAM_SEEK;
    if (s->seek && !(s->flags & MP_STREAM_SEEK))
        s->flags |= MP_STREAM_SEEK;

    s->mode = mode;

    s->uncached_type = s->type;

    mp_msg(MSGT_OPEN, MSGL_V, "[stream] [%s] %s\n", sinfo->name, filename);

    if (s->mime_type)
        mp_msg(MSGT_OPEN, MSGL_V, "Mime-type: '%s'\n", s->mime_type);

    return s;
}


static stream_t *open_stream_full(const char *filename, int mode,
                                  struct MPOpts *options)
{
    int i, j, l, r;
    const stream_info_t *sinfo;
    stream_t *s;

    assert(filename);

    for (i = 0; auto_open_streams[i]; i++) {
        sinfo = auto_open_streams[i];
        if (!sinfo->protocols) {
            mp_msg(MSGT_OPEN, MSGL_WARN,
                   "Stream type %s has protocols == NULL, it's a bug\n",
                   sinfo->name);
            continue;
        }
        for (j = 0; sinfo->protocols[j]; j++) {
            l = strlen(sinfo->protocols[j]);
            // l == 0 => Don't do protocol matching (ie network and filenames)
            if ((l == 0 && !strstr(filename, "://")) ||
                ((strncasecmp(sinfo->protocols[j], filename, l) == 0) &&
                 (strncmp("://", filename + l, 3) == 0))) {
                s = open_stream_plugin(sinfo, filename, mode, options, &r);
                if (s)
                    return s;
                if (r != STREAM_UNSUPPORTED) {
                    mp_tmsg(MSGT_OPEN, MSGL_ERR, "Failed to open %s.\n",
                            filename);
                    return NULL;
                }
                break;
            }
        }
    }

    mp_tmsg(MSGT_OPEN, MSGL_ERR, "No stream found to handle url %s\n", filename);
    return NULL;
}

struct stream *stream_open(const char *filename, struct MPOpts *options)
{
    return open_stream_full(filename, STREAM_READ, options);
}

stream_t *open_output_stream(const char *filename, struct MPOpts *options)
{
    return open_stream_full(filename, STREAM_WRITE, options);
}

static int stream_reconnect(stream_t *s)
{
#define MAX_RECONNECT_RETRIES 5
#define RECONNECT_SLEEP_MS 1000
    if (!s->streaming)
        return 0;
    int64_t pos = s->pos;
    for (int retry = 0; retry < MAX_RECONNECT_RETRIES; retry++) {
        mp_msg(MSGT_STREAM, MSGL_WARN,
               "Connection lost! Attempting to reconnect (%d)...\n", retry + 1);

        if (stream_check_interrupt(retry ? RECONNECT_SLEEP_MS : 0))
            return 0;

        s->eof = 1;
        s->pos = 0;
        s->buf_pos = s->buf_len = 0;

        int r = stream_control(s, STREAM_CTRL_RECONNECT, NULL);
        if (r == STREAM_UNSUPPORTED)
            return 0;
        if (r != STREAM_OK)
            continue;

        if (stream_seek_unbuffered(s, pos) < 0 && s->pos == pos)
            return 1;
    }
    return 0;
}

void stream_set_capture_file(stream_t *s, const char *filename)
{
    if (!bstr_equals(bstr0(s->capture_filename), bstr0(filename))) {
        if (s->capture_file)
            fclose(s->capture_file);
        talloc_free(s->capture_filename);
        s->capture_file = NULL;
        s->capture_filename = NULL;
        if (filename) {
            s->capture_file = fopen(filename, "wb");
            if (s->capture_file) {
                s->capture_filename = talloc_strdup(NULL, filename);
            } else {
                mp_tmsg(MSGT_GLOBAL, MSGL_ERR,
                        "Error opening capture file: %s\n", strerror(errno));
            }
        }
    }
}

static void stream_capture_write(stream_t *s, void *buf, size_t len)
{
    if (s->capture_file && len > 0) {
        if (fwrite(buf, len, 1, s->capture_file) < 1) {
            mp_tmsg(MSGT_GLOBAL, MSGL_ERR, "Error writing capture file: %s\n",
                    strerror(errno));
            stream_set_capture_file(s, NULL);
        }
    }
}

// Read function bypassing the local stream buffer. This will not write into
// s->buffer, but into buf[0..len] instead.
// Returns < 0 on error, 0 on EOF, and length of bytes read on success.
// Partial reads are possible, even if EOF is not reached.
static int stream_read_unbuffered(stream_t *s, void *buf, int len)
{
    int orig_len = len;
    s->buf_pos = s->buf_len = 0;
    // we will retry even if we already reached EOF previously.
    len = s->fill_buffer ? s->fill_buffer(s, buf, len) : -1;
    if (len < 0)
        len = 0;
    if (len == 0) {
        // do not retry if this looks like proper eof
        if (s->eof || (s->end_pos && s->pos == s->end_pos))
            goto eof_out;

        // just in case this is an error e.g. due to network
        // timeout reset and retry
        if (!stream_reconnect(s))
            goto eof_out;
        // make sure EOF is set to ensure no endless loops
        s->eof = 1;
        return stream_read_unbuffered(s, buf, orig_len);

eof_out:
        s->eof = 1;
        return 0;
    }
    // When reading succeeded we are obviously not at eof.
    s->eof = 0;
    s->pos += len;
    stream_capture_write(s, buf, len);
    return len;
}

int stream_fill_buffer(stream_t *s)
{
    int len = s->sector_size ? s->sector_size : STREAM_BUFFER_SIZE;
    len = stream_read_unbuffered(s, s->buffer, len);
    s->buf_pos = 0;
    s->buf_len = len;
    return s->buf_len;
}

// Read between 1..buf_size bytes of data, return how much data has been read.
// Return 0 on EOF, error, of if buf_size was 0.
int stream_read_partial(stream_t *s, char *buf, int buf_size)
{
    assert(s->buf_pos <= s->buf_len);
    assert(buf_size >= 0);
    if (s->buf_pos == s->buf_len && buf_size > 0) {
        s->buf_pos = s->buf_len = 0;
        // Do a direct read, but only if there's no sector alignment requirement
        // Also, small reads will be more efficient with buffering & copying
        if (!s->sector_size && buf_size >= STREAM_BUFFER_SIZE)
            return stream_read_unbuffered(s, buf, buf_size);
        if (!stream_fill_buffer(s))
            return 0;
    }
    int len = FFMIN(buf_size, s->buf_len - s->buf_pos);
    memcpy(buf, &s->buffer[s->buf_pos], len);
    s->buf_pos += len;
    if (len > 0)
        s->eof = 0;
    return len;
}

int stream_read(stream_t *s, char *mem, int total)
{
    int len = total;
    while (len > 0) {
        int read = stream_read_partial(s, mem, len);
        if (read <= 0)
            break; // EOF
        mem += read;
        len -= read;
    }
    total -= len;
    if (total > 0)
        s->eof = 0;
    return total;
}

// Read ahead at most len bytes without changing the read position. Return a
// pointer to the internal buffer, starting from the current read position.
// Can read ahead at most STREAM_MAX_BUFFER_SIZE bytes.
// The returned buffer becomes invalid on the next stream call, and you must
// not write to it.
struct bstr stream_peek(stream_t *s, int len)
{
    assert(len >= 0);
    assert(len <= STREAM_MAX_BUFFER_SIZE);
    if (s->buf_len - s->buf_pos < len) {
        // Move to front to guarantee we really can read up to max size.
        int buf_valid = s->buf_len - s->buf_pos;
        memmove(s->buffer, &s->buffer[s->buf_pos], buf_valid);
        // Fill rest of the buffer.
        while (buf_valid < len) {
            int chunk = len - buf_valid;
            if (s->sector_size)
                chunk = STREAM_BUFFER_SIZE;
            assert(buf_valid + chunk <= TOTAL_BUFFER_SIZE);
            int read = stream_read_unbuffered(s, &s->buffer[buf_valid], chunk);
            if (read == 0)
                break; // EOF
            buf_valid += read;
        }
        s->buf_pos = 0;
        s->buf_len = buf_valid;
        if (s->buf_len)
            s->eof = 0;
    }
    return (bstr){.start = &s->buffer[s->buf_pos],
                  .len = FFMIN(len, s->buf_len - s->buf_pos)};
}

int stream_write_buffer(stream_t *s, unsigned char *buf, int len)
{
    int rd;
    if (!s->write_buffer)
        return -1;
    rd = s->write_buffer(s, buf, len);
    if (rd < 0)
        return -1;
    s->pos += rd;
    assert(rd == len && "stream_write_buffer(): unexpected short write");
    return rd;
}

// Seek function bypassing the local stream buffer.
static int stream_seek_unbuffered(stream_t *s, int64_t newpos)
{
    if (newpos != s->pos) {
        if (!s->seek || !(s->flags & MP_STREAM_SEEK)) {
            mp_tmsg(MSGT_STREAM, MSGL_ERR, "Can not seek in this stream\n");
            return 0;
        }
        if (newpos < s->pos && !(s->flags & MP_STREAM_SEEK_BW)) {
            mp_tmsg(MSGT_STREAM, MSGL_ERR,
                    "Cannot seek backward in linear streams!\n");
            return 1;
        }
        if (s->seek(s, newpos) <= 0) {
            mp_tmsg(MSGT_STREAM, MSGL_ERR, "Seek failed\n");
            return 0;
        }
    }
    s->eof = 0; // EOF reset when seek succeeds.
    return -1;
}

// Unlike stream_seek, does not try to seek within local buffer.
// Unlike stream_seek_unbuffered(), it still fills the local buffer.
static int stream_seek_long(stream_t *s, int64_t pos)
{
    int64_t oldpos = s->pos;
    s->buf_pos = s->buf_len = 0;
    s->eof = 0;

    if (s->mode == STREAM_WRITE) {
        if (!s->seek || !s->seek(s, pos))
            return 0;
        return 1;
    }

    int64_t newpos = pos;
    if (s->sector_size)
        newpos = (pos / s->sector_size) * s->sector_size;

    mp_msg(MSGT_STREAM, MSGL_DBG3, "s->pos=%" PRIX64 "  newpos=%" PRIX64
           "  new_bufpos=%" PRIX64 "  buflen=%X  \n",
           (int64_t)s->pos, (int64_t)newpos, (int64_t)pos, s->buf_len);

    pos -= newpos;

    if (stream_seek_unbuffered(s, newpos) >= 0) {
        s->pos = oldpos;
        return 0;
    }

    while (s->pos < newpos) {
        if (stream_fill_buffer(s) <= 0)
            break; // EOF
    }

    while (stream_fill_buffer(s) > 0) {
        if (pos <= s->buf_len) {
            s->buf_pos = pos; // byte position in sector
            s->eof = 0;
            return 1;
        }
        pos -= s->buf_len;
    }
    // Fill failed, but seek still is a success (partially).
    s->buf_pos = 0;
    s->buf_len = 0;
    s->eof = 0; // eof should be set only on read

    mp_msg(MSGT_STREAM, MSGL_V,
           "stream_seek: Seek to/past EOF: no buffer preloaded.\n");
    return 1;
}

int stream_seek(stream_t *s, int64_t pos)
{

    mp_dbg(MSGT_DEMUX, MSGL_DBG3, "seek to 0x%llX\n", (long long)pos);

    if (pos < 0) {
        mp_msg(MSGT_DEMUX, MSGL_ERR, "Invalid seek to negative position %llx!\n",
               (long long)pos);
        pos = 0;
    }
    if (pos < s->pos) {
        int64_t x = pos - (s->pos - (int)s->buf_len);
        if (x >= 0) {
            s->buf_pos = x;
            s->eof = 0;
            return 1;
        }
    }

    return stream_seek_long(s, pos);
}

int stream_skip(stream_t *s, int64_t len)
{
    int64_t target = stream_tell(s) + len;
    if (len < 0)
        return stream_seek(s, target);
    if (len > 2 * STREAM_BUFFER_SIZE && (s->flags & MP_STREAM_SEEK_FW)) {
        // Seek to 1 byte before target - this is the only way to distinguish
        // skip-to-EOF and skip-past-EOF in general. Successful seeking means
        // absolutely nothing, so test by doing a real read of the last byte.
        int r = stream_seek(s, target - 1);
        if (r) {
            stream_read_char(s);
            return !stream_eof(s) && stream_tell(s) == target;
        }
        return r;
    }
    while (len > 0) {
        int x = s->buf_len - s->buf_pos;
        if (x == 0) {
            if (!stream_fill_buffer(s))
                return 0; // EOF
            x = s->buf_len - s->buf_pos;
        }
        if (x > len)
            x = len;
        s->buf_pos += x;
        len -= x;
    }
    return 1;
}

int stream_control(stream_t *s, int cmd, void *arg)
{
    if (!s->control)
        return STREAM_UNSUPPORTED;
    return s->control(s, cmd, arg);
}

void stream_update_size(stream_t *s)
{
    uint64_t size;
    if (stream_control(s, STREAM_CTRL_GET_SIZE, &size) == STREAM_OK) {
        if (size > s->end_pos)
            s->end_pos = size;
    }
}

static stream_t *new_stream(size_t min_size)
{
    min_size = FFMAX(min_size, TOTAL_BUFFER_SIZE);
    stream_t *s = talloc_size(NULL, sizeof(stream_t) + min_size);
    memset(s, 0, sizeof(stream_t));
    return s;
}

void free_stream(stream_t *s)
{
    if (!s)
        return;

    stream_set_capture_file(s, NULL);

    if (s->close)
        s->close(s);
    free_stream(s->uncached_stream);
    talloc_free(s);
}

void stream_set_interrupt_callback(int (*cb)(struct input_ctx *, int),
                                   struct input_ctx *ctx)
{
    stream_check_interrupt_cb = cb;
    stream_check_interrupt_ctx = ctx;
}

int stream_check_interrupt(int time)
{
    if (!stream_check_interrupt_cb) {
        mp_sleep_us(time * 1000);
        return 0;
    }
    return stream_check_interrupt_cb(stream_check_interrupt_ctx, time);
}

stream_t *open_memory_stream(void *data, int len)
{
    assert(len >= 0);
    stream_t *s = stream_open("memory://", NULL);
    assert(s);
    stream_control(s, STREAM_CTRL_SET_CONTENTS, &(bstr){data, len});
    return s;
}

static int stream_enable_cache(stream_t **stream, int64_t size, int64_t min,
                               int64_t seek_limit);

/**
 * \return 1 on success, 0 if the function was interrupted and -1 on error, or
 *         if the cache is disabled
 */
int stream_enable_cache_percent(stream_t **stream, int64_t stream_cache_size,
                                int64_t stream_cache_def_size,
                                float stream_cache_min_percent,
                                float stream_cache_seek_min_percent)
{
    if (stream_cache_size == -1)
        stream_cache_size = (*stream)->streaming ? stream_cache_def_size : 0;

    stream_cache_size = stream_cache_size * 1024; // input is in KiB
    return stream_enable_cache(stream, stream_cache_size,
                               stream_cache_size *
                               (stream_cache_min_percent / 100.0),
                               stream_cache_size *
                               (stream_cache_seek_min_percent / 100.0));
}

static int stream_enable_cache(stream_t **stream, int64_t size, int64_t min,
                               int64_t seek_limit)
{
    stream_t *orig = *stream;

    if (orig->mode != STREAM_READ)
        return 1;

    // Can't handle a loaded buffer.
    orig->buf_len = orig->buf_pos = 0;

    stream_t *cache = new_stream(0);
    cache->uncached_type = orig->type;
    cache->uncached_stream = orig;
    cache->flags |= MP_STREAM_SEEK;
    cache->mode = STREAM_READ;
    cache->read_chunk = 4 * STREAM_BUFFER_SIZE;

    cache->url = talloc_strdup(cache, orig->url);
    cache->mime_type = talloc_strdup(cache, orig->mime_type);
    cache->lavf_type = talloc_strdup(cache, orig->lavf_type);
    cache->opts = orig->opts;
    cache->start_pos = orig->start_pos;
    cache->end_pos = orig->end_pos;

    int res = -1;

#ifdef CONFIG_STREAM_CACHE
    res = stream_cache_init(cache, orig, size, min, seek_limit);
#endif

    if (res <= 0) {
        cache->uncached_stream = NULL; // don't free original stream
        free_stream(cache);
    } else {
        *stream = cache;
    }
    return res;
}

/**
 * Helper function to read 16 bits little-endian and advance pointer
 */
static uint16_t get_le16_inc(const uint8_t **buf)
{
    uint16_t v = AV_RL16(*buf);
    *buf += 2;
    return v;
}

/**
 * Helper function to read 16 bits big-endian and advance pointer
 */
static uint16_t get_be16_inc(const uint8_t **buf)
{
    uint16_t v = AV_RB16(*buf);
    *buf += 2;
    return v;
}

/**
 * Find a newline character in buffer
 * \param buf buffer to search
 * \param len amount of bytes to search in buffer, may not overread
 * \param utf16 chose between UTF-8/ASCII/other and LE and BE UTF-16
 *              0 = UTF-8/ASCII/other, 1 = UTF-16-LE, 2 = UTF-16-BE
 */
static const uint8_t *find_newline(const uint8_t *buf, int len, int utf16)
{
    uint32_t c;
    const uint8_t *end = buf + len;
    switch (utf16) {
    case 0:
        return (uint8_t *)memchr(buf, '\n', len);
    case 1:
        while (buf < end - 1) {
            GET_UTF16(c, buf < end - 1 ? get_le16_inc(&buf) : 0, return NULL;)
            if (buf <= end && c == '\n')
                return buf - 1;
        }
        break;
    case 2:
        while (buf < end - 1) {
            GET_UTF16(c, buf < end - 1 ? get_be16_inc(&buf) : 0, return NULL;)
            if (buf <= end && c == '\n')
                return buf - 1;
        }
        break;
    }
    return NULL;
}

#define EMPTY_STMT do{}while(0);

/**
 * Copy a number of bytes, converting to UTF-8 if input is UTF-16
 * \param dst buffer to copy to
 * \param dstsize size of dst buffer
 * \param src buffer to copy from
 * \param len amount of bytes to copy from src
 * \param utf16 chose between UTF-8/ASCII/other and LE and BE UTF-16
 *              0 = UTF-8/ASCII/other, 1 = UTF-16-LE, 2 = UTF-16-BE
 */
static int copy_characters(uint8_t *dst, int dstsize,
                           const uint8_t *src, int *len, int utf16)
{
    uint32_t c;
    uint8_t *dst_end = dst + dstsize;
    const uint8_t *end = src + *len;
    switch (utf16) {
    case 0:
        if (*len > dstsize)
            *len = dstsize;
        memcpy(dst, src, *len);
        return *len;
    case 1:
        while (src < end - 1 && dst_end - dst > 8) {
            uint8_t tmp;
            GET_UTF16(c, src < end - 1 ? get_le16_inc(&src) : 0, EMPTY_STMT)
            PUT_UTF8(c, tmp, *dst++ = tmp; EMPTY_STMT)
        }
        *len -= end - src;
        return dstsize - (dst_end - dst);
    case 2:
        while (src < end - 1 && dst_end - dst > 8) {
            uint8_t tmp;
            GET_UTF16(c, src < end - 1 ? get_be16_inc(&src) : 0, EMPTY_STMT)
            PUT_UTF8(c, tmp, *dst++ = tmp; EMPTY_STMT)
        }
        *len -= end - src;
        return dstsize - (dst_end - dst);
    }
    return 0;
}

unsigned char *stream_read_line(stream_t *s, unsigned char *mem, int max,
                                int utf16)
{
    int len;
    const unsigned char *end;
    unsigned char *ptr = mem;
    if (max < 1)
        return NULL;
    max--; // reserve one for 0-termination
    do {
        len = s->buf_len - s->buf_pos;
        // try to fill the buffer
        if (len <= 0 &&
            (!stream_fill_buffer(s) ||
             (len = s->buf_len - s->buf_pos) <= 0))
            break;
        end = find_newline(s->buffer + s->buf_pos, len, utf16);
        if (end)
            len = end - (s->buffer + s->buf_pos) + 1;
        if (len > 0 && max > 0) {
            int l = copy_characters(ptr, max, s->buffer + s->buf_pos, &len,
                                    utf16);
            max -= l;
            ptr += l;
            if (!len)
                break;
        }
        s->buf_pos += len;
    } while (!end);
    ptr[0] = 0;
    if (s->eof && ptr == mem)
        return NULL;
    return mem;
}

// Read the rest of the stream into memory (current pos to EOF), and return it.
//  talloc_ctx: used as talloc parent for the returned allocation
//  max_size: must be set to >0. If the file is larger than that, it is treated
//            as error. This is a minor robustness measure.
//  returns: stream contents, or .start/.len set to NULL on error
// If the file was empty, but no error happened, .start will be non-NULL and
// .len will be 0.
// For convenience, the returned buffer is padded with a 0 byte. The padding
// is not included in the returned length.
struct bstr stream_read_complete(struct stream *s, void *talloc_ctx,
                                 int max_size)
{
    if (max_size > 1000000000)
        abort();

    int bufsize;
    int total_read = 0;
    int padding = 1;
    char *buf = NULL;
    if (s->end_pos > max_size)
        return (struct bstr){NULL, 0};
    if (s->end_pos > 0)
        bufsize = s->end_pos + padding;
    else
        bufsize = 1000;
    while (1) {
        buf = talloc_realloc_size(talloc_ctx, buf, bufsize);
        int readsize = stream_read(s, buf + total_read, bufsize - total_read);
        total_read += readsize;
        if (total_read < bufsize)
            break;
        if (bufsize > max_size) {
            talloc_free(buf);
            return (struct bstr){NULL, 0};
        }
        bufsize = FFMIN(bufsize + (bufsize >> 1), max_size + padding);
    }
    buf = talloc_realloc_size(talloc_ctx, buf, total_read + padding);
    memset(&buf[total_read], 0, padding);
    return (struct bstr){buf, total_read};
}

bool stream_manages_timeline(struct stream *s)
{
    return stream_control(s, STREAM_CTRL_MANAGES_TIMELINE, NULL) == STREAM_OK;
}<|MERGE_RESOLUTION|>--- conflicted
+++ resolved
@@ -156,16 +156,6 @@
     if (!s->read_chunk)
         s->read_chunk = 4 * (s->sector_size ? s->sector_size : STREAM_BUFFER_SIZE);
 
-<<<<<<< HEAD
-    if (s->type <= -2)
-        mp_msg(MSGT_OPEN, MSGL_WARN, "Warning streams need a type !!!!\n");
-=======
-    if (s->streaming && !s->cache_size) {
-        // Set default cache size to use if user does not specify it.
-        s->cache_size = 320;
-    }
-
->>>>>>> 5ead20bd
     if (!s->seek)
         s->flags &= ~MP_STREAM_SEEK;
     if (s->seek && !(s->flags & MP_STREAM_SEEK))
