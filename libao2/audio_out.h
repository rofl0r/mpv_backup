/*
 * This file is part of MPlayer.
 *
 * MPlayer is free software; you can redistribute it and/or modify
 * it under the terms of the GNU General Public License as published by
 * the Free Software Foundation; either version 2 of the License, or
 * (at your option) any later version.
 *
 * MPlayer is distributed in the hope that it will be useful,
 * but WITHOUT ANY WARRANTY; without even the implied warranty of
 * MERCHANTABILITY or FITNESS FOR A PARTICULAR PURPOSE.  See the
 * GNU General Public License for more details.
 *
 * You should have received a copy of the GNU General Public License along
 * with MPlayer; if not, write to the Free Software Foundation, Inc.,
 * 51 Franklin Street, Fifth Floor, Boston, MA 02110-1301 USA.
 */

#ifndef MPLAYER_AUDIO_OUT_H
#define MPLAYER_AUDIO_OUT_H

#include <stdbool.h>

#include "bstr.h"

#define CONTROL_OK 1
#define CONTROL_TRUE 1
#define CONTROL_FALSE 0
#define CONTROL_UNKNOWN -1
#define CONTROL_ERROR -2
#define CONTROL_NA -3

enum aocontrol {
    // _VOLUME commands take struct ao_control_vol pointer for input/output.
    // If there's only one volume, SET should use average of left/right.
    AOCONTROL_GET_VOLUME,
    AOCONTROL_SET_VOLUME,
    // _MUTE commands take a pointer to bool
    AOCONTROL_GET_MUTE,
    AOCONTROL_SET_MUTE,
};

#define AOPLAY_FINAL_CHUNK 1

typedef struct ao_control_vol {
    float left;
    float right;
} ao_control_vol_t;

typedef struct ao_info {
    /* driver name ("Matrox Millennium G200/G400" */
    const char *name;
    /* short name (for config strings) ("mga") */
    const char *short_name;
    /* author ("Aaron Holtzman <aholtzma@ess.engr.uvic.ca>") */
    const char *author;
    /* any additional comments */
    const char *comment;
} ao_info_t;

/* interface towards mplayer and */
typedef struct ao_old_functions {
    int (*control)(int cmd, void *arg);
    int (*init)(int rate, int channels, int format, int flags);
    void (*uninit)(int immed);
    void (*reset)(void);
    int (*get_space)(void);
    int (*play)(void *data, int len, int flags);
    float (*get_delay)(void);
    void (*pause)(void);
    void (*resume)(void);
} ao_functions_t;

struct ao;

struct ao_driver {
    bool is_new;
    const struct ao_info *info;
    const struct ao_old_functions *old_functions;
    int (*control)(struct ao *ao, enum aocontrol cmd, void *arg);
    int (*init)(struct ao *ao, char *params);
    void (*uninit)(struct ao *ao, bool cut_audio);
    void (*reset)(struct ao*ao);
    int (*get_space)(struct ao *ao);
    int (*play)(struct ao *ao, void *data, int len, int flags);
    float (*get_delay)(struct ao *ao);
    void (*pause)(struct ao *ao);
    void (*resume)(struct ao *ao);
};

/* global data used by mplayer and plugins */
struct ao {
    int samplerate;
    int channels;
    int format;
    int bps;
    int outburst;
    int buffersize;
    int brokenpts;
    double pts;
    struct bstr buffer;
    int buffer_playable_size;
    bool initialized;
    bool untimed;
    bool no_persistent_volume;
    const struct ao_driver *driver;
    void *priv;
    struct MPOpts *opts;
    struct input_ctx *input_ctx;
};

extern char *ao_subdevice;

void list_audio_out(void);

<<<<<<< HEAD
#define CONTROL_OK 1
#define CONTROL_TRUE 1
#define CONTROL_FALSE 0
#define CONTROL_UNKNOWN -1
#define CONTROL_ERROR -2
#define CONTROL_NA -3

#define AOCONTROL_SET_DEVICE 1
#define AOCONTROL_GET_DEVICE 2
#define AOCONTROL_QUERY_FORMAT 3 /* test for availabilty of a format */
// Uses ao_control_vol_t* as arg.
// If the volume controls are joint, the average of both volumes should be used.
#define AOCONTROL_GET_VOLUME 4
#define AOCONTROL_SET_VOLUME 5
// Uses ao_control_vol_t* as arg.
// left==0.0f means muted, left==1.0f means not muted (right likewise)
// Other values between are invalid.
// If the mtue controls are joint, the output should be muted if either of the
// two channels are muted.
#define AOCONTROL_GET_MUTE 6
#define AOCONTROL_SET_MUTE 7
#define AOCONTROL_SET_PLUGIN_DRIVER 8
#define AOCONTROL_SET_PLUGIN_LIST 9

#define AOPLAY_FINAL_CHUNK 1

typedef struct ao_control_vol {
    float left;
    float right;
} ao_control_vol_t;

=======
>>>>>>> b711624e
struct ao *ao_create(struct MPOpts *opts, struct input_ctx *input);
void ao_init(struct ao *ao, char **ao_list);
void ao_uninit(struct ao *ao, bool cut_audio);
int ao_play(struct ao *ao, void *data, int len, int flags);
int ao_control(struct ao *ao, enum aocontrol cmd, void *arg);
double ao_get_delay(struct ao *ao);
int ao_get_space(struct ao *ao);
void ao_reset(struct ao *ao);
void ao_pause(struct ao *ao);
void ao_resume(struct ao *ao);

int old_ao_control(struct ao *ao, enum aocontrol cmd, void *arg);
int old_ao_init(struct ao *ao, char *params);
void old_ao_uninit(struct ao *ao, bool cut_audio);
void old_ao_reset(struct ao*ao);
int old_ao_get_space(struct ao *ao);
int old_ao_play(struct ao *ao, void *data, int len, int flags);
float old_ao_get_delay(struct ao *ao);
void old_ao_pause(struct ao *ao);
void old_ao_resume(struct ao *ao);

#endif /* MPLAYER_AUDIO_OUT_H */<|MERGE_RESOLUTION|>--- conflicted
+++ resolved
@@ -113,40 +113,6 @@
 
 void list_audio_out(void);
 
-<<<<<<< HEAD
-#define CONTROL_OK 1
-#define CONTROL_TRUE 1
-#define CONTROL_FALSE 0
-#define CONTROL_UNKNOWN -1
-#define CONTROL_ERROR -2
-#define CONTROL_NA -3
-
-#define AOCONTROL_SET_DEVICE 1
-#define AOCONTROL_GET_DEVICE 2
-#define AOCONTROL_QUERY_FORMAT 3 /* test for availabilty of a format */
-// Uses ao_control_vol_t* as arg.
-// If the volume controls are joint, the average of both volumes should be used.
-#define AOCONTROL_GET_VOLUME 4
-#define AOCONTROL_SET_VOLUME 5
-// Uses ao_control_vol_t* as arg.
-// left==0.0f means muted, left==1.0f means not muted (right likewise)
-// Other values between are invalid.
-// If the mtue controls are joint, the output should be muted if either of the
-// two channels are muted.
-#define AOCONTROL_GET_MUTE 6
-#define AOCONTROL_SET_MUTE 7
-#define AOCONTROL_SET_PLUGIN_DRIVER 8
-#define AOCONTROL_SET_PLUGIN_LIST 9
-
-#define AOPLAY_FINAL_CHUNK 1
-
-typedef struct ao_control_vol {
-    float left;
-    float right;
-} ao_control_vol_t;
-
-=======
->>>>>>> b711624e
 struct ao *ao_create(struct MPOpts *opts, struct input_ctx *input);
 void ao_init(struct ao *ao, char **ao_list);
 void ao_uninit(struct ao *ao, bool cut_audio);
